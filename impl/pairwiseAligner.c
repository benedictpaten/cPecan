/*
 * pairwiseAligner.c
 *
 *  Created on: 1 Mar 2012
 *      Author: benedictpaten
 */
//This is being included to make popen work!
#define _XOPEN_SOURCE 500

#include <stdlib.h>
#include <stdio.h>
#include <math.h>
#include <ctype.h>

#include "bioioC.h"
#include "sonLib.h"
#include "pairwiseAligner.h"
#include "pairwiseAlignment.h"

///////////////////////////////////
///////////////////////////////////
//Diagonal
//
//Structure for working with x-y diagonal of dp matrix
///////////////////////////////////
///////////////////////////////////

const char *PAIRWISE_ALIGNMENT_EXCEPTION_ID = "PAIRWISE_ALIGNMENT_EXCEPTION";

Diagonal diagonal_construct(int64_t xay, int64_t xmyL, int64_t xmyR) {
    if ((xay + xmyL) % 2 != 0 || (xay + xmyR) % 2 != 0 || xmyL > xmyR) {
        stThrowNew(PAIRWISE_ALIGNMENT_EXCEPTION_ID,
                "Attempt to create diagonal with invalid coordinates: xay %" PRIi64 " xmyL %" PRIi64 " xmyR %" PRIi64 "",
                xay, xmyL, xmyR);
    }
    Diagonal diagonal;
    diagonal.xay = xay;
    diagonal.xmyL = xmyL;
    diagonal.xmyR = xmyR;
    assert(xmyL <= xmyR);
    assert(xay >= 0);
    return diagonal;
}

inline int64_t diagonal_getXay(Diagonal diagonal) {
    return diagonal.xay;
}

inline int64_t diagonal_getMinXmy(Diagonal diagonal) {
    return diagonal.xmyL;
}

inline int64_t diagonal_getMaxXmy(Diagonal diagonal) {
    return diagonal.xmyR;
}

inline int64_t diagonal_getWidth(Diagonal diagonal) {
    return (diagonal.xmyR - diagonal.xmyL) / 2 + 1;
}

inline int64_t diagonal_getXCoordinate(int64_t xay, int64_t xmy) {
    assert((xay + xmy) % 2 == 0);
    return (xay + xmy) / 2;
}

inline int64_t diagonal_equals(Diagonal diagonal1, Diagonal diagonal2) {
    return diagonal1.xay == diagonal2.xay && diagonal1.xmyL == diagonal2.xmyL && diagonal1.xmyR == diagonal2.xmyR;
}

inline int64_t diagonal_getYCoordinate(int64_t xay, int64_t xmy) {
    assert((xay - xmy) % 2 == 0);
    return (xay - xmy) / 2;
}

inline char *diagonal_getString(Diagonal diagonal) {
    return stString_print("Diagonal, xay: %" PRIi64 " xmyL %" PRIi64 ", xmyR: %" PRIi64 "", diagonal_getXay(diagonal),
            diagonal_getMinXmy(diagonal), diagonal_getMaxXmy(diagonal));
}

///////////////////////////////////
///////////////////////////////////
//Band Iterator
//
//Iterator for walking along x+y diagonals in banded fashion
//(using a set of anchor constraints)
///////////////////////////////////
///////////////////////////////////

struct _band {
    Diagonal *diagonals;
    int64_t lXalY;
};

static int64_t band_avoidOffByOne(int64_t xay, int64_t xmy) {
    return (xay + xmy) % 2 == 0 ? xmy : xmy + 1;
}

static void band_setCurrentDiagonalP(int64_t *xmy, int64_t i, int64_t j, int64_t k) {
    if (i < j) {
        *xmy += (int64_t) (2 * ((int64_t) j - i) * (int64_t) k);
    }
}

static Diagonal band_setCurrentDiagonal(int64_t xay, int64_t xL, int64_t yL, int64_t xU, int64_t yU) {
    int64_t xmyL = xL - yL;
    int64_t xmyR = xU - yU;

    assert(xay >= xL + yU);
    assert(xay <= xU + yL);

    //Avoid in-between undefined x,y coordinate positions when intersecting xay and xmy.
    xmyL = band_avoidOffByOne(xay, xmyL);
    xmyR = band_avoidOffByOne(xay, xmyR);

    //Bound the xmy coordinates by the xL, yL and xU, yU band boundaries
    band_setCurrentDiagonalP(&xmyL, diagonal_getXCoordinate(xay, xmyL), xL, 1);
    band_setCurrentDiagonalP(&xmyL, yL, diagonal_getYCoordinate(xay, xmyL), 1);
    band_setCurrentDiagonalP(&xmyR, xU, diagonal_getXCoordinate(xay, xmyR), -1);
    band_setCurrentDiagonalP(&xmyR, diagonal_getYCoordinate(xay, xmyR), yU, -1);

    return diagonal_construct(xay, xmyL, xmyR);
}

static int64_t band_boundCoordinate(int64_t z, int64_t lZ) {
    return z < 0 ? 0 : (z > lZ ? lZ : z);
}

Band *band_construct(stList *anchorPairs, int64_t lX, int64_t lY, int64_t expansion) {
    //Prerequisities
    assert(lX >= 0);
    assert(lY >= 0);
    assert(expansion % 2 == 0);

    Band *band = st_malloc(sizeof(Band));
    band->diagonals = st_malloc(sizeof(Diagonal) * (lX + lY + 1));
    band->lXalY = lX + lY;

    //Now initialise the diagonals
    int64_t anchorPairIndex = 0;
    int64_t xay = 0;
    int64_t pxay = 0, pxmy = 0;
    int64_t nxay = 0, nxmy = 0;
    int64_t xL = 0, yL = 0, xU = 0, yU = 0;

    while (xay <= band->lXalY) {
        band->diagonals[xay] = band_setCurrentDiagonal(xay, xL, yL, xU, yU);
        if (nxay == xay++) {
            //The previous diagonals become the next
            pxay = nxay;
            pxmy = nxmy;

            int64_t x = lX, y = lY;
            if (anchorPairIndex < stList_length(anchorPairs)) {
                stIntTuple *anchorPair = stList_get(anchorPairs, anchorPairIndex++);
                x = stIntTuple_get(anchorPair, 0) + 1; //Plus ones, because matrix coordinates are +1 the sequence ones
                y = stIntTuple_get(anchorPair, 1) + 1;

                //Check the anchor pairs
                assert(x > diagonal_getXCoordinate(pxay, pxmy));
                assert(y > diagonal_getYCoordinate(pxay, pxmy));
                assert(x <= lX);
                assert(y <= lY);
                assert(x > 0);
                assert(y > 0);
            }

            nxay = x + y;
            nxmy = x - y;

            //Now call to set the lower and upper x,y coordinates
            xL = band_boundCoordinate(diagonal_getXCoordinate(pxay, pxmy - expansion), lX);
            yL = band_boundCoordinate(diagonal_getYCoordinate(nxay, nxmy - expansion), lY);
            xU = band_boundCoordinate(diagonal_getXCoordinate(nxay, nxmy + expansion), lX);
            yU = band_boundCoordinate(diagonal_getYCoordinate(pxay, pxmy + expansion), lY);
        }
    }

    return band;
}

void band_destruct(Band *band) {
    free(band->diagonals);
    free(band);
}

struct _bandIterator {
    Band *band;
    int64_t index;
};

BandIterator *bandIterator_construct(Band *band) {
    BandIterator *bandIterator = st_malloc(sizeof(BandIterator));
    bandIterator->band = band;
    bandIterator->index = 0;
    return bandIterator;
}

BandIterator *bandIterator_clone(BandIterator *bandIterator) {
    BandIterator *bandIterator2 = st_malloc(sizeof(BandIterator));
    memcpy(bandIterator2, bandIterator, sizeof(BandIterator));
    return bandIterator2;
}

void bandIterator_destruct(BandIterator *bandIterator) {
    free(bandIterator);
}

Diagonal bandIterator_getNext(BandIterator *bandIterator) {
    Diagonal diagonal = bandIterator->band->diagonals[
            bandIterator->index > bandIterator->band->lXalY ? bandIterator->band->lXalY : bandIterator->index];
    if (bandIterator->index <= bandIterator->band->lXalY) {
        bandIterator->index++;
    }
    return diagonal;
}

Diagonal bandIterator_getPrevious(BandIterator *bandIterator) {
    if (bandIterator->index > 0) {
        bandIterator->index--;
    }
    return bandIterator->band->diagonals[bandIterator->index];
}

///////////////////////////////////
///////////////////////////////////
//Log Add functions
//
//Interpolation function for doing log add
///////////////////////////////////
///////////////////////////////////

#define logUnderflowThreshold 7.5
#define posteriorMatchThreshold 0.01

static inline double lookup(double x) {
    //return log (exp (x) + 1);
    assert(x >= 0.00f);
    assert(x <= logUnderflowThreshold);
    if (x <= 1.00f)
        return ((-0.009350833524763f * x + 0.130659527668286f) * x + 0.498799810682272f) * x + 0.693203116424741f;
    if (x <= 2.50f)
        return ((-0.014532321752540f * x + 0.139942324101744f) * x + 0.495635523139337f) * x + 0.692140569840976f;
    if (x <= 4.50f)
        return ((-0.004605031767994f * x + 0.063427417320019f) * x + 0.695956496475118f) * x + 0.514272634594009f;
    return ((-0.000458661602210f * x + 0.009695946122598f) * x + 0.930734667215156f) * x + 0.168037164329057f;
}

double logAdd(double x, double y) {
    if (x < y)
        return (x == LOG_ZERO || y - x >= logUnderflowThreshold) ? y : lookup(y - x) + x;
    return (y == LOG_ZERO || x - y >= logUnderflowThreshold) ? x : lookup(x - y) + y;
}

///////////////////////////////////
///////////////////////////////////
//Symbols
//
//Emissions probs/functions to convert to symbol sequence
///////////////////////////////////
///////////////////////////////////

Symbol symbol_convertCharToSymbol(char i) {
    switch (i) {
    case 'A':
    case 'a':
        return a;
    case 'C':
    case 'c':
        return c;
    case 'G':
    case 'g':
        return g;
    case 'T':
    case 't':
        return t;
    default:
        return n;
    }
}

char symbol_convertSymbolToChar(Symbol i) {
    switch (i) {
		case a:
			return 'A';
		case c:
			return 'C';
		case g:
			return 'G';
		case t:
			return 'T';
		default:
			return 'N';
    }
}

Symbol *symbol_convertStringToSymbols(const char *s, int64_t sL) {
    assert(sL >= 0);
    assert(strlen(s) == sL);
    Symbol *cS = st_malloc(sL * sizeof(Symbol));
    for (int64_t i = 0; i < sL; i++) {
        cS[i] = symbol_convertCharToSymbol(s[i]);
    }
    return cS;
}

SymbolString symbolString_construct(const char *sequence, int64_t length) {
    SymbolString symbolString;
    symbolString.sequence = symbol_convertStringToSymbols(sequence, length);
    symbolString.length = length;
    return symbolString;
}

void symbolString_destruct(SymbolString s) {
    free(s.sequence);
}

///////////////////////////////////
///////////////////////////////////
//Cell calculations
//
//A cell is a set of states associated with an x, y coordinate.
//These functions do the forward/backward calculations for the pairwise
//alignment model.
///////////////////////////////////
///////////////////////////////////

static inline void doTransitionForward(double *fromCells, double *toCells, int64_t from, int64_t to, double eP,
        double tP, void *extraArgs) {
    toCells[to] = logAdd(toCells[to], fromCells[from] + (eP + tP));
}

void cell_calculateForward(StateMachine *sM, double *current, double *lower, double *middle, double *upper, Symbol cX, Symbol cY,
        void *extraArgs) {
    sM->cellCalculate(sM, current, lower, middle, upper, cX, cY, doTransitionForward, extraArgs);
}

static inline void doTransitionBackward(double *fromCells, double *toCells, int64_t from, int64_t to, double eP,
        double tP, void *extraArgs) {
    fromCells[from] = logAdd(fromCells[from], toCells[to] + (eP + tP));
}

void cell_calculateBackward(StateMachine *sM, double *current, double *lower, double *middle, double *upper, Symbol cX, Symbol cY,
        void *extraArgs) {
    sM->cellCalculate(sM, current, lower, middle, upper, cX, cY, doTransitionBackward, extraArgs);
}

double cell_dotProduct(double *cell1, double *cell2, int64_t stateNumber) {
    double totalProb = cell1[0] + cell2[0];
    for (int64_t i = 1; i < stateNumber; i++) {
        totalProb = logAdd(totalProb, cell1[i] + cell2[i]);
    }
    return totalProb;
}

double cell_dotProduct2(double *cell, StateMachine *sM, double (*getStateValue)(StateMachine *, int64_t)) {
    double totalProb = cell[0] + getStateValue(sM, 0);
    for (int64_t i = 1; i < sM->stateNumber; i++) {
        totalProb = logAdd(totalProb, cell[i] + getStateValue(sM, i));
    }
    return totalProb;
}

static inline void updateExpectations(double *fromCells, double *toCells, int64_t from, int64_t to, double eP,
        double tP, void *extraArgs) {
    //void *extraArgs2[2] = { &totalProbability, hmmExpectations };
    double totalProbability = *((double *) ((void **) extraArgs)[0]);
    Hmm *hmmExpectations = ((void **) extraArgs)[1];
    Symbol x = *((Symbol *)((void **) extraArgs)[2]);
    Symbol y = *((Symbol *)((void **) extraArgs)[3]);
    //Calculate posterior probability of the transition/emission pair
    double p = exp(fromCells[from] + toCells[to] + (eP + tP) - totalProbability);
    //Add in the expectation of the transition
    hmm_addToTransitionExpectation(hmmExpectations, from, to, p);
    if(x < SYMBOL_NUMBER_NO_N && y < SYMBOL_NUMBER_NO_N) { //Ignore gaps involving Ns.
        hmm_addToEmissionsExpectation(hmmExpectations, to, x, y, p);
    }
}

static void cell_calculateExpectation(StateMachine *sM, double *current, double *lower, double *middle, double *upper, Symbol cX, Symbol cY,
        void *extraArgs) {
    void *extraArgs2[4] = { ((void **)extraArgs)[0], ((void **)extraArgs)[1], &cX, &cY };
    sM->cellCalculate(sM, current, lower, middle, upper, cX, cY, updateExpectations, extraArgs2);
}

///////////////////////////////////
///////////////////////////////////
//DpDiagonal
//
//Structure for storing a x-y diagonal of the dp matrix
///////////////////////////////////
///////////////////////////////////

struct _dpDiagonal {
    Diagonal diagonal;
    int64_t stateNumber;
    double *cells;
};

DpDiagonal *dpDiagonal_construct(Diagonal diagonal, int64_t stateNumber) {
    DpDiagonal *dpDiagonal = st_malloc(sizeof(DpDiagonal));
    dpDiagonal->diagonal = diagonal;
    dpDiagonal->stateNumber = stateNumber;
    assert(diagonal_getWidth(diagonal) >= 0);
    dpDiagonal->cells = st_malloc(sizeof(double) * stateNumber * (int64_t) diagonal_getWidth(diagonal));
    return dpDiagonal;
}

DpDiagonal *dpDiagonal_clone(DpDiagonal *diagonal) {
    DpDiagonal *diagonal2 = dpDiagonal_construct(diagonal->diagonal, diagonal->stateNumber);
    memcpy(diagonal2->cells, diagonal->cells, sizeof(double) * diagonal_getWidth(diagonal->diagonal) * diagonal->stateNumber);
    return diagonal2;
}

bool dpDiagonal_equals(DpDiagonal *diagonal1, DpDiagonal *diagonal2) {
    if (!diagonal_equals(diagonal1->diagonal, diagonal2->diagonal)) {
        return 0;
    }
    if(diagonal1->stateNumber != diagonal2->stateNumber) {
        return 0;
    }
    for (int64_t i = 0; i < diagonal_getWidth(diagonal1->diagonal) * diagonal1->stateNumber; i++) {
        if (diagonal1->cells[i] != diagonal2->cells[i]) {
            return 0;
        }
    }
    return 1;
}

void dpDiagonal_destruct(DpDiagonal *dpDiagonal) {
    free(dpDiagonal->cells);
    free(dpDiagonal);
}

double *dpDiagonal_getCell(DpDiagonal *dpDiagonal, int64_t xmy) {
    if (xmy < dpDiagonal->diagonal.xmyL || xmy > dpDiagonal->diagonal.xmyR) {
        return NULL;
    }
    assert((diagonal_getXay(dpDiagonal->diagonal) + xmy) % 2 == 0);
    return &dpDiagonal->cells[((xmy - dpDiagonal->diagonal.xmyL) / 2) * dpDiagonal->stateNumber];
}

void dpDiagonal_zeroValues(DpDiagonal *diagonal) {
    for (int64_t i = 0; i < diagonal_getWidth(diagonal->diagonal) * diagonal->stateNumber; i++) {
        diagonal->cells[i] = LOG_ZERO;
    }
}

void dpDiagonal_initialiseValues(DpDiagonal *diagonal, StateMachine *sM, double (*getStateValue)(StateMachine *, int64_t)) {
    for (int64_t i = diagonal_getMinXmy(diagonal->diagonal); i <= diagonal_getMaxXmy(diagonal->diagonal); i += 2) {
        double *cell = dpDiagonal_getCell(diagonal, i);
        assert(cell != NULL);
        for (int64_t j = 0; j < diagonal->stateNumber; j++) {
            cell[j] = getStateValue(sM, j);
        }
    }
}

double dpDiagonal_dotProduct(DpDiagonal *diagonal1, DpDiagonal *diagonal2) {
    double totalProbability = LOG_ZERO;
    Diagonal diagonal = diagonal1->diagonal;
    int64_t xmy = diagonal_getMinXmy(diagonal);
    while (xmy <= diagonal_getMaxXmy(diagonal)) {
        totalProbability = logAdd(totalProbability,
                cell_dotProduct(dpDiagonal_getCell(diagonal1, xmy), dpDiagonal_getCell(diagonal2, xmy), diagonal1->stateNumber));
        xmy += 2;
    }
    return totalProbability;
}

///////////////////////////////////
///////////////////////////////////
//DpMatrix
//
//Structure for storing dp-matrix
///////////////////////////////////
///////////////////////////////////

struct _dpMatrix {
    DpDiagonal **diagonals;
    int64_t diagonalNumber;
    int64_t activeDiagonals;
    int64_t stateNumber;
};

DpMatrix *dpMatrix_construct(int64_t diagonalNumber, int64_t stateNumber) {
    assert(diagonalNumber >= 0);
    DpMatrix *dpMatrix = st_malloc(sizeof(DpMatrix));
    dpMatrix->diagonalNumber = diagonalNumber;
    dpMatrix->diagonals = st_calloc(dpMatrix->diagonalNumber + 1, sizeof(DpDiagonal *));
    dpMatrix->activeDiagonals = 0;
    dpMatrix->stateNumber = stateNumber;
    return dpMatrix;
}

void dpMatrix_destruct(DpMatrix *dpMatrix) {
    assert(dpMatrix->activeDiagonals == 0);
    free(dpMatrix->diagonals);
    free(dpMatrix);
}

DpDiagonal *dpMatrix_getDiagonal(DpMatrix *dpMatrix, int64_t xay) {
    if (xay < 0 || xay > dpMatrix->diagonalNumber) {
        return NULL;
    }
    return dpMatrix->diagonals[xay];
}

int64_t dpMatrix_getActiveDiagonalNumber(DpMatrix *dpMatrix) {
    return dpMatrix->activeDiagonals;
}

DpDiagonal *dpMatrix_createDiagonal(DpMatrix *dpMatrix, Diagonal diagonal) {
    assert(diagonal.xay >= 0);
    assert(diagonal.xay <= dpMatrix->diagonalNumber);
    assert(dpMatrix_getDiagonal(dpMatrix, diagonal.xay) == NULL);
    DpDiagonal *dpDiagonal = dpDiagonal_construct(diagonal, dpMatrix->stateNumber);
    dpMatrix->diagonals[diagonal_getXay(diagonal)] = dpDiagonal;
    dpMatrix->activeDiagonals++;
    return dpDiagonal;
}

void dpMatrix_deleteDiagonal(DpMatrix *dpMatrix, int64_t xay) {
    assert(xay >= 0);
    assert(xay <= dpMatrix->diagonalNumber);
    if (dpMatrix->diagonals[xay] != NULL) {
        dpMatrix->activeDiagonals--;
        assert(dpMatrix->activeDiagonals >= 0);
        dpDiagonal_destruct(dpMatrix->diagonals[xay]);
        dpMatrix->diagonals[xay] = NULL;
    }
}

///////////////////////////////////
///////////////////////////////////
//Diagonal DP Calculations
//
//Functions which do forward/backward/posterior calculations
//between diagonal rows of a dp-matrix
///////////////////////////////////
///////////////////////////////////

static Symbol getXCharacter(const SymbolString sX, int64_t xay, int64_t xmy) {
    int64_t x = diagonal_getXCoordinate(xay, xmy);
    assert(x >= 0 && x <= sX.length);
    return x > 0 ? sX.sequence[x - 1] : n;
}

static Symbol getYCharacter(const SymbolString sY, int64_t xay, int64_t xmy) {
    int64_t y = diagonal_getYCoordinate(xay, xmy);
    assert(y >= 0 && y <= sY.length);
    return y > 0 ? sY.sequence[y - 1] : n;
}

static void diagonalCalculation(StateMachine *sM, DpDiagonal *dpDiagonal, DpDiagonal *dpDiagonalM1, DpDiagonal *dpDiagonalM2,
        const SymbolString sX, const SymbolString sY,
        void (*cellCalculation)(StateMachine *, double *, double *, double *, double *, Symbol, Symbol, void *), void *extraArgs) {
    Diagonal diagonal = dpDiagonal->diagonal;
    int64_t xmy = diagonal_getMinXmy(diagonal);
    while (xmy <= diagonal_getMaxXmy(diagonal)) {
        Symbol x = getXCharacter(sX, diagonal_getXay(diagonal), xmy);
        Symbol y = getYCharacter(sY, diagonal_getXay(diagonal), xmy);
        double *current = dpDiagonal_getCell(dpDiagonal, xmy);
        double *lower = dpDiagonalM1 == NULL ? NULL : dpDiagonal_getCell(dpDiagonalM1, xmy - 1);
        double *middle = dpDiagonalM2 == NULL ? NULL : dpDiagonal_getCell(dpDiagonalM2, xmy);
        double *upper = dpDiagonalM1 == NULL ? NULL : dpDiagonal_getCell(dpDiagonalM1, xmy + 1);
        cellCalculation(sM, current, lower, middle, upper, x, y, extraArgs);
        xmy += 2;
    }
}

void diagonalCalculationForward(StateMachine *sM, int64_t xay, DpMatrix *dpMatrix, const SymbolString sX, const SymbolString sY) {
    diagonalCalculation(sM, dpMatrix_getDiagonal(dpMatrix, xay), dpMatrix_getDiagonal(dpMatrix, xay - 1),
            dpMatrix_getDiagonal(dpMatrix, xay - 2), sX, sY, cell_calculateForward, NULL);
}

void diagonalCalculationBackward(StateMachine *sM, int64_t xay, DpMatrix *dpMatrix, const SymbolString sX, const SymbolString sY) {
    diagonalCalculation(sM, dpMatrix_getDiagonal(dpMatrix, xay), dpMatrix_getDiagonal(dpMatrix, xay - 1),
            dpMatrix_getDiagonal(dpMatrix, xay - 2), sX, sY, cell_calculateBackward, NULL);
}

double diagonalCalculationTotalProbability(StateMachine *sM, int64_t xay, DpMatrix *forwardDpMatrix, DpMatrix *backwardDpMatrix,
        const SymbolString sX, const SymbolString sY) {
    //Get the forward and backward diagonals
    DpDiagonal *forwardDiagonal = dpMatrix_getDiagonal(forwardDpMatrix, xay);
    DpDiagonal *backDiagonal = dpMatrix_getDiagonal(backwardDpMatrix, xay);
    double totalProbability = dpDiagonal_dotProduct(forwardDiagonal, backDiagonal);
    //Now calculate the contribution of matches through xay.
    forwardDiagonal = dpMatrix_getDiagonal(forwardDpMatrix, xay - 1);
    backDiagonal = dpMatrix_getDiagonal(backwardDpMatrix, xay + 1);
    if (backDiagonal != NULL && forwardDiagonal != NULL) {
        DpDiagonal *matchDiagonal = dpDiagonal_clone(backDiagonal);
        dpDiagonal_zeroValues(matchDiagonal);
        diagonalCalculation(sM, matchDiagonal, NULL, forwardDiagonal, sX, sY, cell_calculateForward, NULL);
        totalProbability = logAdd(totalProbability, dpDiagonal_dotProduct(matchDiagonal, backDiagonal));
        dpDiagonal_destruct(matchDiagonal);
    }
    return totalProbability;
}

void addPosteriorProb(int64_t x, int64_t y, double posteriorProbability, stList *posteriorProbs, PairwiseAlignmentParameters *p) {
	if (posteriorProbability >= p->threshold) {
		if (posteriorProbability > 1.0) {
			posteriorProbability = 1.0;
		}
		posteriorProbability = floor(posteriorProbability * PAIR_ALIGNMENT_PROB_1);

		stList_append(posteriorProbs, stIntTuple_construct3((int64_t) posteriorProbability, x - 1, y - 1));
	}
}

void diagonalCalculationPosteriorMatchProbs(StateMachine *sM, int64_t xay, DpMatrix *forwardDpMatrix, DpMatrix *backwardDpMatrix,
        const SymbolString sX, const SymbolString sY, double totalProbability, PairwiseAlignmentParameters *p,
        void *extraArgs) {
    assert(p->threshold >= 0.0);
    assert(p->threshold <= 1.0);
    stList *alignedPairs = ((void **) extraArgs)[0];
    DpDiagonal *forwardDiagonal = dpMatrix_getDiagonal(forwardDpMatrix, xay);
    DpDiagonal *backDiagonal = dpMatrix_getDiagonal(backwardDpMatrix, xay);
    Diagonal diagonal = forwardDiagonal->diagonal;
    int64_t xmy = diagonal_getMinXmy(diagonal);
    //Walk over the cells computing the posteriors
    while (xmy <= diagonal_getMaxXmy(diagonal)) {
        int64_t x = diagonal_getXCoordinate(diagonal_getXay(diagonal), xmy);
        int64_t y = diagonal_getYCoordinate(diagonal_getXay(diagonal), xmy);
        if (x > 0 && y > 0) {
            double *cellForward = dpDiagonal_getCell(forwardDiagonal, xmy);
            double *cellBackward = dpDiagonal_getCell(backDiagonal, xmy);
            double posteriorProbability = exp(
                    (cellForward[sM->matchState] + cellBackward[sM->matchState]) - totalProbability);
            addPosteriorProb(x, y, posteriorProbability, alignedPairs, p);
        }
        xmy += 2;
    }
}

void diagonalCalculationPosteriorProbs(StateMachine *sM, int64_t xay, DpMatrix *forwardDpMatrix, DpMatrix *backwardDpMatrix,
        const SymbolString sX, const SymbolString sY, double totalProbability, PairwiseAlignmentParameters *p,
        void *extraArgs) {
    assert(p->threshold >= 0.0);
    assert(p->threshold <= 1.0);

    stList *alignedPairs = ((void **) extraArgs)[0];
    stList *gapXPairs = ((void **) extraArgs)[2];
    stList *gapYPairs = ((void **) extraArgs)[4];

    DpDiagonal *forwardDiagonal = dpMatrix_getDiagonal(forwardDpMatrix, xay);
    DpDiagonal *backDiagonal = dpMatrix_getDiagonal(backwardDpMatrix, xay);
    Diagonal diagonal = forwardDiagonal->diagonal;
    int64_t xmy = diagonal_getMinXmy(diagonal);
    //Walk over the cells computing the posteriors
    while (xmy <= diagonal_getMaxXmy(diagonal)) {
        int64_t x = diagonal_getXCoordinate(diagonal_getXay(diagonal), xmy);
        int64_t y = diagonal_getYCoordinate(diagonal_getXay(diagonal), xmy);

        double *cellForward = dpDiagonal_getCell(forwardDiagonal, xmy);
        double *cellBackward = dpDiagonal_getCell(backDiagonal, xmy);
        if (x > 0 && y > 0) {
			// Posterior match prob
			double posteriorProbability = exp(
					(cellForward[sM->matchState] + cellBackward[sM->matchState]) - totalProbability);
			addPosteriorProb(x, y, posteriorProbability, alignedPairs, p);
        }

        if(x > 0) {
            double posteriorProbability = exp(
                                (cellForward[sM->gapXState] + cellBackward[sM->gapXState]) - totalProbability);
            addPosteriorProb(x, y, posteriorProbability, gapXPairs, p);
        }

        if(y > 0) {
            double posteriorProbability = exp(
                                (cellForward[sM->gapYState] + cellBackward[sM->gapYState]) - totalProbability);
            addPosteriorProb(x, y, posteriorProbability, gapYPairs, p);
        }

        xmy += 2;
    }
}

static void diagonalCalculationExpectations(StateMachine *sM, int64_t xay, DpMatrix *forwardDpMatrix, DpMatrix *backwardDpMatrix,
        const SymbolString sX, const SymbolString sY, double totalProbability, PairwiseAlignmentParameters *p,
        void *extraArgs) {
    /*
     * Updates the expectations of the transitions/emissions for the given diagonal.
     */
    Hmm *hmmExpectations = extraArgs;
    void *extraArgs2[2] = { &totalProbability, hmmExpectations };
    hmmExpectations->likelihood += totalProbability; //We do this once per diagonal, which is a hack, rather than for the whole matrix. The correction factor is approximately 1/number of diagonals.
    diagonalCalculation(sM, dpMatrix_getDiagonal(backwardDpMatrix, xay), dpMatrix_getDiagonal(forwardDpMatrix, xay - 1),
            dpMatrix_getDiagonal(forwardDpMatrix, xay - 2), sX, sY, cell_calculateExpectation, extraArgs2);
}

///////////////////////////////////
///////////////////////////////////
//Banded alignment routine to calculate posterior match probs
//
//
///////////////////////////////////
///////////////////////////////////

void getPosteriorProbsWithBanding(StateMachine *sM, stList *anchorPairs, const SymbolString sX, const SymbolString sY,
        PairwiseAlignmentParameters *p, bool alignmentHasRaggedLeftEnd, bool alignmentHasRaggedRightEnd,
        void (*diagonalPosteriorProbFn)(StateMachine *, int64_t, DpMatrix *, DpMatrix *, const SymbolString, const SymbolString, double,
                PairwiseAlignmentParameters *, void *), void *extraArgs) {
    //Prerequisites
    assert(p->traceBackDiagonals >= 1);
    assert(p->diagonalExpansion >= 0);
    assert(p->diagonalExpansion % 2 == 0);
    assert(p->minDiagsBetweenTraceBack >= 2);
    assert(p->traceBackDiagonals + 1 < p->minDiagsBetweenTraceBack);

    int64_t diagonalNumber = sX.length + sY.length;
    if (diagonalNumber == 0) { //Deal with trivial case
        return;
    }

    //Primitives for the forward matrix recursion
    Band *band = band_construct(anchorPairs, sX.length, sY.length, p->diagonalExpansion);
    BandIterator *forwardBandIterator = bandIterator_construct(band);
    DpMatrix *forwardDpMatrix = dpMatrix_construct(diagonalNumber, sM->stateNumber);
    dpDiagonal_initialiseValues(dpMatrix_createDiagonal(forwardDpMatrix, bandIterator_getNext(forwardBandIterator)), sM,
            alignmentHasRaggedLeftEnd ? sM->raggedStartStateProb : sM->startStateProb); //Initialise forward matrix.

    //Backward matrix.
    DpMatrix *backwardDpMatrix = dpMatrix_construct(diagonalNumber, sM->stateNumber);

    int64_t tracedBackTo = 0;
    int64_t totalPosteriorCalculations = 0;
    while (1) { //Loop that moves through the matrix forward
        Diagonal diagonal = bandIterator_getNext(forwardBandIterator);

        //Forward calculation
        dpDiagonal_zeroValues(dpMatrix_createDiagonal(forwardDpMatrix, diagonal));
        diagonalCalculationForward(sM, diagonal_getXay(diagonal), forwardDpMatrix, sX, sY);

        bool atEnd = diagonal_getXay(diagonal) == diagonalNumber; //Condition true at the end of the matrix
        bool tracebackPoint = diagonal_getXay(diagonal) >= tracedBackTo + p->minDiagsBetweenTraceBack
                && diagonal_getWidth(diagonal) <= p->diagonalExpansion * 2 + 1; //Condition true when we want to do an intermediate traceback.

                //Traceback
        if (atEnd || tracebackPoint) {
            //Initialise the last row (until now) of the backward matrix to represent an end point
            dpDiagonal_initialiseValues(dpMatrix_createDiagonal(backwardDpMatrix, diagonal), sM,
                    (atEnd && alignmentHasRaggedRightEnd) ? sM->raggedEndStateProb : sM->endStateProb);
            if (diagonal_getXay(diagonal) > tracedBackTo + 1) { //This is a diagonal between the place we trace back to and where we trace back from
                DpDiagonal *j = dpMatrix_getDiagonal(forwardDpMatrix, diagonal_getXay(diagonal) - 1);
                assert(j != NULL);
                dpDiagonal_zeroValues(dpMatrix_createDiagonal(backwardDpMatrix, j->diagonal));
            }

            //Do walk back
            BandIterator *backwardBandIterator = bandIterator_clone(forwardBandIterator);
            Diagonal diagonal2 = bandIterator_getPrevious(backwardBandIterator);
            assert(diagonal_getXay(diagonal2) == diagonal_getXay(diagonal));
            int64_t tracedBackFrom = diagonal_getXay(diagonal) - (atEnd ? 0 : p->traceBackDiagonals + 1);
            double totalProbability = LOG_ZERO;
            int64_t totalPosteriorCalculationsThisTraceback = 0;
            while (diagonal_getXay(diagonal2) > tracedBackTo) {
                //Create the earlier diagonal
                if (diagonal_getXay(diagonal2) > tracedBackTo + 2) {
                    DpDiagonal *j = dpMatrix_getDiagonal(forwardDpMatrix, diagonal_getXay(diagonal2) - 2);
                    assert(j != NULL);
                    dpDiagonal_zeroValues(dpMatrix_createDiagonal(backwardDpMatrix, j->diagonal));
                }
                if (diagonal_getXay(diagonal2) > tracedBackTo + 1) {
                    diagonalCalculationBackward(sM, diagonal_getXay(diagonal2), backwardDpMatrix, sX, sY);
                }
                if (diagonal_getXay(diagonal2) <= tracedBackFrom) {
                    assert(dpMatrix_getDiagonal(forwardDpMatrix, diagonal_getXay(diagonal2)) != NULL);
                    assert(dpMatrix_getDiagonal(forwardDpMatrix, diagonal_getXay(diagonal2)-1) != NULL);
                    assert(dpMatrix_getDiagonal(backwardDpMatrix, diagonal_getXay(diagonal2)) != NULL);
                    if (diagonal_getXay(diagonal2) != diagonalNumber) {
                        assert(dpMatrix_getDiagonal(backwardDpMatrix, diagonal_getXay(diagonal2)+1) != NULL);
                    }
                    if (totalPosteriorCalculationsThisTraceback++ % 10 == 0) {
                        double newTotalProbability = diagonalCalculationTotalProbability(sM, diagonal_getXay(diagonal2),
                                forwardDpMatrix, backwardDpMatrix, sX, sY);
                        if (totalPosteriorCalculationsThisTraceback != 1) {
                            assert(totalProbability + 1.0 > newTotalProbability);
                            assert(newTotalProbability + 1.0 > newTotalProbability);
                        }
                        totalProbability = newTotalProbability;
                    }

                    diagonalPosteriorProbFn(sM, diagonal_getXay(diagonal2), forwardDpMatrix, backwardDpMatrix, sX, sY,
                            totalProbability, p, extraArgs);

                    if (diagonal_getXay(diagonal2) < tracedBackFrom || atEnd) {
                        dpMatrix_deleteDiagonal(forwardDpMatrix, diagonal_getXay(diagonal2)); //Delete forward diagonal after last access in posterior calculation
                    }
                }
                if (diagonal_getXay(diagonal2) + 1 <= diagonalNumber) {
                    dpMatrix_deleteDiagonal(backwardDpMatrix, diagonal_getXay(diagonal2) + 1); //Delete backward diagonal after last access in backward calculation
                }
                diagonal2 = bandIterator_getPrevious(backwardBandIterator);
            }
            tracedBackTo = tracedBackFrom;
            bandIterator_destruct(backwardBandIterator);
            dpMatrix_deleteDiagonal(backwardDpMatrix, diagonal_getXay(diagonal2) + 1);
            dpMatrix_deleteDiagonal(forwardDpMatrix, diagonal_getXay(diagonal2));
            //Check memory state.
            assert(dpMatrix_getActiveDiagonalNumber(backwardDpMatrix) == 0);
            totalPosteriorCalculations += totalPosteriorCalculationsThisTraceback;
            if (!atEnd) {
                assert(dpMatrix_getActiveDiagonalNumber(forwardDpMatrix) == p->traceBackDiagonals + 2);
            }
        }

        if (atEnd) {
            break;
        }
    }
    assert(totalPosteriorCalculations == diagonalNumber);
    assert(tracedBackTo == diagonalNumber);
    assert(dpMatrix_getActiveDiagonalNumber(backwardDpMatrix) == 0);
    assert(dpMatrix_getActiveDiagonalNumber(forwardDpMatrix) == 0);
    //Cleanup
    dpMatrix_destruct(forwardDpMatrix);
    dpMatrix_destruct(backwardDpMatrix);
    bandIterator_destruct(forwardBandIterator);
    band_destruct(band);
}

double getForwardProbWithBanding(StateMachine *sM, stList *anchorPairs, const SymbolString sX, const SymbolString sY,
        PairwiseAlignmentParameters *p, bool alignmentHasRaggedLeftEnd, bool alignmentHasRaggedRightEnd) {
    //Prerequisites
    assert(p->traceBackDiagonals >= 1);
    assert(p->diagonalExpansion >= 0);
    assert(p->diagonalExpansion % 2 == 0);
    assert(p->minDiagsBetweenTraceBack >= 2);
    assert(p->traceBackDiagonals + 1 < p->minDiagsBetweenTraceBack);

    int64_t diagonalNumber = sX.length + sY.length;
    if (diagonalNumber == 0) { //Deal with trivial case
        return LOG_ONE;
    }

    //Primitives for the forward matrix recursion
    Band *band = band_construct(anchorPairs, sX.length, sY.length, p->diagonalExpansion);
    BandIterator *forwardBandIterator = bandIterator_construct(band);
    DpMatrix *forwardDpMatrix = dpMatrix_construct(diagonalNumber, sM->stateNumber);
    dpDiagonal_initialiseValues(dpMatrix_createDiagonal(forwardDpMatrix, bandIterator_getNext(forwardBandIterator)), sM,
            alignmentHasRaggedLeftEnd ? sM->raggedStartStateProb : sM->startStateProb); //Initialise forward matrix.

    double totalLogProbability = LOG_ZERO;

    while (1) { //Loop that moves through the matrix forward
        Diagonal diagonal = bandIterator_getNext(forwardBandIterator);

        //Forward calculation
        dpDiagonal_zeroValues(dpMatrix_createDiagonal(forwardDpMatrix, diagonal));
        diagonalCalculationForward(sM, diagonal_getXay(diagonal), forwardDpMatrix, sX, sY);

        bool atEnd = diagonal_getXay(diagonal) == diagonalNumber; //Condition true at the end of the matrix
        if (atEnd) {
        	//Backward matrix.
        	DpMatrix *backwardDpMatrix = dpMatrix_construct(diagonalNumber, sM->stateNumber);
        	dpDiagonal_initialiseValues(dpMatrix_createDiagonal(backwardDpMatrix, diagonal), sM,
        	                    		alignmentHasRaggedRightEnd ? sM->raggedEndStateProb : sM->endStateProb);
        	totalLogProbability = diagonalCalculationTotalProbability(sM, diagonalNumber,
        	                                forwardDpMatrix, backwardDpMatrix, sX, sY);
        	dpMatrix_deleteDiagonal(backwardDpMatrix, diagonalNumber);
        	dpMatrix_destruct(backwardDpMatrix);
            break;
        }
    }
    //Cleanup
    for (int64_t i=0; i<=diagonalNumber; i++) {
    	dpMatrix_deleteDiagonal(forwardDpMatrix, i);
    }
    dpMatrix_destruct(forwardDpMatrix);
    bandIterator_destruct(forwardBandIterator);
    band_destruct(band);

    return totalLogProbability;
}

/*
 * Computes for the forward log probability of aligning the two sequences
 */
double computeForwardProbability(char *seqX, char *seqY, stList *anchorPairs, PairwiseAlignmentParameters *p, StateMachine *sM,
								 bool alignmentHasRaggedLeftEnd, bool alignmentHasRaggedRightEnd) {

	SymbolString sX = symbolString_construct(seqX, strlen(seqX));
	SymbolString sY = symbolString_construct(seqY, strlen(seqY));

	double totalLogProb = getForwardProbWithBanding(sM, anchorPairs, sX, sY,
							  	  	  	  	  	  	p, alignmentHasRaggedLeftEnd, alignmentHasRaggedRightEnd);

	symbolString_destruct(sX);
	symbolString_destruct(sY);

	return totalLogProb;
}

///////////////////////////////////
///////////////////////////////////
//Blast anchoring functions
//
//Use lastz to get sets of anchors
///////////////////////////////////
///////////////////////////////////

static int sortByXPlusYCoordinate(const void *i, const void *j) {
    int64_t k = stIntTuple_get((stIntTuple *) i, 0) + stIntTuple_get((stIntTuple *) i, 1);
    int64_t l = stIntTuple_get((stIntTuple *) j, 0) + stIntTuple_get((stIntTuple *) j, 1);
    return k > l ? 1 : (k < l ? -1 : 0);
}

static char *makeUpperCase(const char *s, int64_t l) {
    char *s2 = stString_copy(s);
    for (int64_t i = 0; i < l; i++) {
        s2[i] = toupper(s[i]);
    }
    return s2;
}

static void writeSequenceToFile(char *file, const char *name, const char *sequence) {
    FILE *fileHandle = fopen(file, "w");
    fastaWrite((char *) sequence, (char *) name, fileHandle);
    fclose(fileHandle);
}

stList *convertPairwiseForwardStrandAlignmentToAnchorPairs(struct PairwiseAlignment *pA, int64_t trim) {
    stList *alignedPairs = stList_construct3(0, (void (*)(void *)) stIntTuple_destruct); //the list to put the output in
    int64_t j = pA->start1;
    int64_t k = pA->start2;
    assert(pA->strand1);
    assert(pA->strand2);
    for (int64_t i = 0; i < pA->operationList->length; i++) {
        struct AlignmentOperation *op = pA->operationList->list[i];
        if (op->opType == PAIRWISE_MATCH) {
            for (int64_t l = trim; l < op->length - trim; l++) {
                stList_append(alignedPairs, stIntTuple_construct2(j + l, k + l));
            }
        }
        if (op->opType != PAIRWISE_INDEL_Y) {
            j += op->length;
        }
        if (op->opType != PAIRWISE_INDEL_X) {
            k += op->length;
        }
    }

    assert(j == pA->end1);
    assert(k == pA->end2);
    return alignedPairs;
}

stList *getBlastPairs(const char *sX, const char *sY, int64_t lX, int64_t lY, int64_t trim, bool repeatMask) {
    /*
     * Uses lastz to compute a bunch of monotonically increasing pairs such that for any pair of consecutive pairs in the list
     * (x1, y1) (x2, y2) in the set of aligned pairs x1 appears before x2 in X and y1 appears before y2 in Y.
     */
    stList *alignedPairs = stList_construct3(0, (void (*)(void *)) stIntTuple_destruct); //the list to put the output in

    if (lX == 0 || lY == 0) {
        return alignedPairs;
    }

    if (!repeatMask) {
        sX = makeUpperCase(sX, lX);
        sY = makeUpperCase(sY, lY);
    }

    //Write one sequence to file..
    char *tempFile1 = getTempFile();
    char *tempFile2 = NULL;

    writeSequenceToFile(tempFile1, "a", sX);

    char *command;

    if (lY > 1000) {
        tempFile2 = getTempFile();
        writeSequenceToFile(tempFile2, "b", sY);
        command =
                stString_print(
                        "cPecanLastz --hspthresh=800 --chain --strand=plus --gapped --format=cigar --ambiguous=iupac,100,100 %s %s",
                        tempFile1, tempFile2);
    } else {
        command =
                stString_print(
                        "echo '>b\n%s\n' | cPecanLastz --hspthresh=800 --chain --strand=plus --gapped --format=cigar --ambiguous=iupac,100,100 %s",
                        sY, tempFile1);
    }
    FILE *fileHandle = popen(command, "r");
    if (fileHandle == NULL) {
        st_errnoAbort("Problems with lastz pipe");
    }
    //Read from stream
    struct PairwiseAlignment *pA;
    while ((pA = cigarRead(fileHandle)) != NULL) {
        assert(strcmp(pA->contig1, "a") == 0);
        assert(strcmp(pA->contig2, "b") == 0);
        stList *alignedPairsForCigar = convertPairwiseForwardStrandAlignmentToAnchorPairs(pA, trim);
        stList_appendAll(alignedPairs, alignedPairsForCigar);
        stList_setDestructor(alignedPairsForCigar, NULL);
        stList_destruct(alignedPairsForCigar);
        destructPairwiseAlignment(pA);
    }
    int64_t status = pclose(fileHandle);
    if (status != 0) {
        st_errnoAbort("pclose failed when getting rid of lastz pipe with value %" PRIi64 " and command %s", status,
                      command);
    }
    free(command);

    stList_sort(alignedPairs, sortByXPlusYCoordinate); //Ensure the coordinates are increasing

    //Remove old files
    st_system("rm %s", tempFile1);
    free(tempFile1);
    if (tempFile2 != NULL) {
        st_system("rm %s", tempFile2);
        free(tempFile2);
    }

    if (!repeatMask) {
        free((char *) sX);
        free((char *) sY);
    }

    return alignedPairs;
}

static void convertBlastPairs(stList *alignedPairs2, int64_t offsetX, int64_t offsetY) {
    /*
     * Convert the coordinates of the computed pairs.
     */
    for (int64_t k = 0; k < stList_length(alignedPairs2); k++) {
        stIntTuple *i = stList_get(alignedPairs2, k);
        assert(stIntTuple_length(i) == 2);
        stList_set(alignedPairs2, k,
                stIntTuple_construct2(stIntTuple_get(i, 0) + offsetX, stIntTuple_get(i, 1) + offsetY));
        stIntTuple_destruct(i);
    }
}

stList *filterToRemoveOverlap(stList *sortedOverlappingPairs) {
    stList *nonOverlappingPairs = stList_construct3(0, (void (*)(void *)) stIntTuple_destruct);

    //Traverse backwards
    stSortedSet *set = stSortedSet_construct3((int (*)(const void *, const void *)) stIntTuple_cmpFn, NULL);
    int64_t pX = INT64_MAX, pY = INT64_MAX;
    for (int64_t i = stList_length(sortedOverlappingPairs) - 1; i >= 0; i--) {
        stIntTuple *pair = stList_get(sortedOverlappingPairs, i);
        int64_t x = stIntTuple_get(pair, 0);
        int64_t y = stIntTuple_get(pair, 1);
        if (x < pX && y < pY) {
            stSortedSet_insert(set, pair);
        }
        pX = x < pX ? x : pX;
        pY = y < pY ? y : pY;
    }

    //Traverse forwards to final set of pairs
    pX = INT64_MIN;
    pY = INT64_MIN;
    int64_t pY2 = INT64_MIN;
    for (int64_t i = 0; i < stList_length(sortedOverlappingPairs); i++) {
        stIntTuple *pair = stList_get(sortedOverlappingPairs, i);
        int64_t x = stIntTuple_get(pair, 0);
        int64_t y = stIntTuple_get(pair, 1);
        if (x > pX && y > pY && stSortedSet_search(set, pair) != NULL) {
            stList_append(nonOverlappingPairs, stIntTuple_construct2(x, y));
        }
        //Check things are sorted in the input
        assert(x >= pX);
        if (x == pX) {
            assert(y >= pY2);
        }
        pY2 = y;
        pX = x > pX ? x : pX;
        pY = y > pY ? y : pY;
    }
    stSortedSet_destruct(set);

    return nonOverlappingPairs;
}

static void getBlastPairsForPairwiseAlignmentParametersP(const char *sX, const char *sY, int64_t pX, int64_t pY,
        int64_t x, int64_t y, PairwiseAlignmentParameters *p, stList *combinedAnchorPairs) {
    int64_t lX2 = x - pX;
    assert(lX2 >= 0);
    int64_t lY2 = y - pY;
    assert(lY2 >= 0);
    int64_t matrixSize = (int64_t) lX2 * lY2;
    if (matrixSize > p->anchorMatrixBiggerThanThis) {
        char *sX2 = stString_getSubString(sX, pX, lX2);
        char *sY2 = stString_getSubString(sY, pY, lY2);
        stList *unfilteredBottomLevelAnchorPairs = getBlastPairs(sX2, sY2, lX2, lY2, p->constraintDiagonalTrim, matrixSize > p->repeatMaskMatrixBiggerThanThis);
        stList_sort(unfilteredBottomLevelAnchorPairs, (int (*)(const void *, const void *)) stIntTuple_cmpFn);
        stList *bottomLevelAnchorPairs = filterToRemoveOverlap(unfilteredBottomLevelAnchorPairs);
        st_logDebug("Got %" PRIi64 " bottom level anchor pairs, which reduced to %" PRIi64 " after filtering \n",
                stList_length(unfilteredBottomLevelAnchorPairs), stList_length(bottomLevelAnchorPairs));
        stList_destruct(unfilteredBottomLevelAnchorPairs);
        convertBlastPairs(bottomLevelAnchorPairs, pX, pY);
        free(sX2);
        free(sY2);
        stList_appendAll(combinedAnchorPairs, bottomLevelAnchorPairs);
        stList_setDestructor(bottomLevelAnchorPairs, NULL);
        stList_destruct(bottomLevelAnchorPairs);
    }
}

stList *getBlastPairsForPairwiseAlignmentParameters(const char *sX, const char *sY, const int64_t lX, const int64_t lY,
        PairwiseAlignmentParameters *p) {
    if ((int64_t) lX * lY <= p->anchorMatrixBiggerThanThis) {
        return stList_construct();
    }
    //Anchor pairs
    stList *unfilteredTopLevelAnchorPairs = getBlastPairs(sX, sY, lX, lY, p->constraintDiagonalTrim, 1);
    stList_sort(unfilteredTopLevelAnchorPairs, (int (*)(const void *, const void *)) stIntTuple_cmpFn);
    stList *topLevelAnchorPairs = filterToRemoveOverlap(unfilteredTopLevelAnchorPairs);
    st_logDebug("Got %" PRIi64 " top level anchor pairs, which reduced to %" PRIi64 " after filtering \n",
            stList_length(unfilteredTopLevelAnchorPairs), stList_length(topLevelAnchorPairs));
    stList_destruct(unfilteredTopLevelAnchorPairs);

    int64_t pX = 0;
    int64_t pY = 0;
    stList *combinedAnchorPairs = stList_construct3(0, (void (*)(void *)) stIntTuple_destruct);
    for (int64_t i = 0; i < stList_length(topLevelAnchorPairs); i++) {
        stIntTuple *anchorPair = stList_get(topLevelAnchorPairs, i);
        int64_t x = stIntTuple_get(anchorPair, 0);
        int64_t y = stIntTuple_get(anchorPair, 1);
        assert(x >= 0 && x < lX);
        assert(y >= 0 && y < lY);
        assert(x >= pX);
        assert(y >= pY);
        getBlastPairsForPairwiseAlignmentParametersP(sX, sY, pX, pY, x, y, p, combinedAnchorPairs);
        stList_append(combinedAnchorPairs, anchorPair);
        pX = x + 1;
        pY = y + 1;
    }
    getBlastPairsForPairwiseAlignmentParametersP(sX, sY, pX, pY, lX, lY, p, combinedAnchorPairs);
    stList_setDestructor(topLevelAnchorPairs, NULL);
    stList_destruct(topLevelAnchorPairs);
    st_logDebug("Got %" PRIi64 " combined anchor pairs\n", stList_length(combinedAnchorPairs));
    return combinedAnchorPairs;
}

///////////////////////////////////
///////////////////////////////////
//Split large gap functions
//
//Functions to split up alignment around gaps in the anchors that are too large.
///////////////////////////////////
///////////////////////////////////

static bool getSplitPointsP(int64_t *x1, int64_t *y1, int64_t x2, int64_t y2, int64_t x3, int64_t y3,
        stList *splitPoints, int64_t splitMatrixBiggerThanThis, bool skipBlock) {
    /*
     * x2/y2 are the previous anchor point, x3/y3 are the next anchor point. Gaps greater than (x3-x2)*(y3-y2) are split up.
     */
    int64_t lX2 = x3 - x2;
    int64_t lY2 = y3 - y2;
    int64_t matrixSize = lX2 * lY2;
    if (matrixSize > splitMatrixBiggerThanThis) {
        st_logDebug("Split point found at x1: %" PRIi64 " x2: %" PRIi64 " y1: %" PRIi64 " y2: %" PRIi64 "\n", x2, x3,
                y2, y3);
        int64_t maxSequenceLength = sqrt(splitMatrixBiggerThanThis);
        int64_t hX = lX2 / 2 > maxSequenceLength ? maxSequenceLength : lX2 / 2;
        int64_t hY = lY2 / 2 > maxSequenceLength ? maxSequenceLength : lY2 / 2;
        if(!skipBlock) {
            stList_append(splitPoints, stIntTuple_construct4(*x1, *y1, x2 + hX, y2 + hY));
        }
        *x1 = x3 - hX;
        *y1 = y3 - hY;
        return 1;
    }
    return 0;
}

stList *getSplitPoints(stList *anchorPairs, int64_t lX, int64_t lY, int64_t splitMatrixBiggerThanThis,
                       bool alignmentHasRaggedLeftEnd, bool alignmentHasRaggedRightEnd) {
    int64_t x1 = 0, y1 = 0, x2 = 0, y2 = 0;
    assert(lX >= 0);
    assert(lY >= 0);
    stList *splitPoints = stList_construct3(0, (void (*)(void *)) stIntTuple_destruct);
    for (int64_t i = 0; i < stList_length(anchorPairs); i++) {
        stIntTuple *anchorPair = stList_get(anchorPairs, i);
        int64_t x3 = stIntTuple_get(anchorPair, 0), y3 = stIntTuple_get(anchorPair, 1);
        getSplitPointsP(&x1, &y1, x2, y2, x3, y3, splitPoints, splitMatrixBiggerThanThis, alignmentHasRaggedLeftEnd && i == 0);
        assert(x3 >= x2);
        assert(y3 >= y2);
        assert(x3 < lX);
        assert(y3 < lY);
        x2 = x3 + 1;
        y2 = y3 + 1;
    }
    if(!getSplitPointsP(&x1, &y1, x2, y2, lX, lY, splitPoints, splitMatrixBiggerThanThis,
            alignmentHasRaggedLeftEnd && stList_length(anchorPairs) == 0) || !alignmentHasRaggedRightEnd) {
        stList_append(splitPoints, stIntTuple_construct4(x1, y1, lX, lY));
    }

    if (stList_length(splitPoints) > 1) {
        st_logDebug("For sequences of length %" PRIi64 " and %" PRIi64 " we got %" PRIi64 " splits\n", lX, lY,
                stList_length(splitPoints));
    }
    return splitPoints;
}

static void convertAlignedPairs(stList *alignedPairs2, int64_t offsetX, int64_t offsetY) {
    /*
     * Convert the coordinates of the computed pairs.
     */
    for (int64_t k = 0; k < stList_length(alignedPairs2); k++) {
        stIntTuple *i = stList_get(alignedPairs2, k);
        assert(stIntTuple_length(i) == 3);
        stList_set(alignedPairs2, k,
                stIntTuple_construct3(stIntTuple_get(i, 0), stIntTuple_get(i, 1) + offsetX,
                        stIntTuple_get(i, 2) + offsetY));
        stIntTuple_destruct(i);
    }
}

void getPosteriorProbsWithBandingSplittingAlignmentsByLargeGaps(StateMachine *sM, stList *anchorPairs, const char *sX, const char *sY,
        int64_t lX, int64_t lY, PairwiseAlignmentParameters *p, bool alignmentHasRaggedLeftEnd,
        bool alignmentHasRaggedRightEnd,
        void (*diagonalPosteriorProbFn)(StateMachine *, int64_t, DpMatrix *, DpMatrix *, const SymbolString, const SymbolString, double,
                PairwiseAlignmentParameters *, void *), void (*coordinateCorrectionFn)(), void *extraArgs) {
    stList *splitPoints = getSplitPoints(anchorPairs, lX, lY, p->splitMatrixBiggerThanThis, alignmentHasRaggedLeftEnd, alignmentHasRaggedRightEnd);
    int64_t j = 0;
    //Now to the actual alignments
    for (int64_t i = 0; i < stList_length(splitPoints); i++) {
        stIntTuple *subRegion = stList_get(splitPoints, i);
        int64_t x1 = stIntTuple_get(subRegion, 0);
        int64_t y1 = stIntTuple_get(subRegion, 1);
        int64_t x2 = stIntTuple_get(subRegion, 2);
        int64_t y2 = stIntTuple_get(subRegion, 3);

        //Sub sequences
        char *sX2 = stString_getSubString(sX, x1, x2 - x1);
        char *sY2 = stString_getSubString(sY, y1, y2 - y1);
        SymbolString sX3 = symbolString_construct(sX2, x2 - x1);
        SymbolString sY3 = symbolString_construct(sY2, y2 - y1);

        //List of anchor pairs
        stList *subListOfAnchorPoints = stList_construct3(0, (void (*)(void *)) stIntTuple_destruct);
        while (j < stList_length(anchorPairs)) {
            stIntTuple *anchorPair = stList_get(anchorPairs, j);
            int64_t x = stIntTuple_get(anchorPair, 0);
            int64_t y = stIntTuple_get(anchorPair, 1);
            assert(x + y >= x1 + y1);
            if (x + y >= x2 + y2) {
                break;
            }
            assert(x >= x1 && x < x2);
            assert(y >= y1 && y < y2);
            stList_append(subListOfAnchorPoints, stIntTuple_construct2(x - x1, y - y1));
            j++;
        }

        //Make the alignments
        getPosteriorProbsWithBanding(sM, subListOfAnchorPoints, sX3, sY3, p, (alignmentHasRaggedLeftEnd || i > 0),
                (alignmentHasRaggedRightEnd || i < stList_length(splitPoints) - 1), diagonalPosteriorProbFn, extraArgs);
        if (coordinateCorrectionFn != NULL) {
            coordinateCorrectionFn(x1, y1, extraArgs);
        }

        //Clean up
        stList_destruct(subListOfAnchorPoints);
        free(sX2);
        free(sY2);
        symbolString_destruct(sX3);
        symbolString_destruct(sY3);
    }
    assert(j == stList_length(anchorPairs));
    stList_destruct(splitPoints);
}

///////////////////////////////////
///////////////////////////////////
//Core public functions
///////////////////////////////////
///////////////////////////////////

PairwiseAlignmentParameters *pairwiseAlignmentBandingParameters_construct() {
    PairwiseAlignmentParameters *p = st_malloc(sizeof(PairwiseAlignmentParameters));
    p->threshold = 0.01;
    p->minDiagsBetweenTraceBack = 1000;
    p->traceBackDiagonals = 40;
    p->diagonalExpansion = 20;
    p->constraintDiagonalTrim = 14;
    p->anchorMatrixBiggerThanThis = 500 * 500;
    p->repeatMaskMatrixBiggerThanThis = 500 * 500;
    p->splitMatrixBiggerThanThis = (int64_t) 3000 * 3000;
    p->alignAmbiguityCharacters = 0;
    p->gapGamma = 0.5;
    return p;
}

void pairwiseAlignmentBandingParameters_destruct(PairwiseAlignmentParameters *p) {
    free(p);
}

PairwiseAlignmentParameters *pairwiseAlignmentParameters_jsonParse(char *buf, size_t r) {
	// Setup parser
	jsmntok_t *tokens;
	char *js;
	int64_t tokenNumber = stJson_setupParser(buf, r, &tokens, &js);

	PairwiseAlignmentParameters *params = pairwiseAlignmentBandingParameters_construct();

	for(int64_t tokenIndex=1; tokenIndex < tokenNumber; tokenIndex++) {
		jsmntok_t key = tokens[tokenIndex];
		char *keyString = stJson_token_tostr(js, &key);

		if (strcmp(keyString, "threshold") == 0) {
			params->threshold = stJson_parseFloat(js, tokens, ++tokenIndex);
		}
		else if (strcmp(keyString, "minDiagsBetweenTraceBack") == 0) {
			params->minDiagsBetweenTraceBack = stJson_parseInt(js, tokens, ++tokenIndex);
		}
		else if (strcmp(keyString, "traceBackDiagonals") == 0) {
			params->traceBackDiagonals = stJson_parseInt(js, tokens, ++tokenIndex);
		}
		else if (strcmp(keyString, "diagonalExpansion") == 0) {
			params->diagonalExpansion = stJson_parseInt(js, tokens, ++tokenIndex);
		}
		else if (strcmp(keyString, "constraintDiagonalTrim") == 0) {
			params->constraintDiagonalTrim = stJson_parseInt(js, tokens, ++tokenIndex);
		}
		else if (strcmp(keyString, "anchorMatrixBiggerThanThis") == 0) {
			params->anchorMatrixBiggerThanThis = stJson_parseInt(js, tokens, ++tokenIndex);
		}
		else if (strcmp(keyString, "repeatMaskMatrixBiggerThanThis") == 0) {
			params->repeatMaskMatrixBiggerThanThis = stJson_parseInt(js, tokens, ++tokenIndex);
		}
		else if (strcmp(keyString, "splitMatrixBiggerThanThis") == 0) {
			params->splitMatrixBiggerThanThis = stJson_parseInt(js, tokens, ++tokenIndex);
		}
		else if (strcmp(keyString, "alignAmbiguityCharacters") == 0) {
			params->alignAmbiguityCharacters = stJson_parseBool(js, tokens, ++tokenIndex);
		}
		else if (strcmp(keyString, "gapGamma") == 0) {
			params->gapGamma = stJson_parseFloat(js, tokens, ++tokenIndex);
		}
		else {
			st_errAbort("ERROR: Unrecognised key in pairwise alignment parameters json: %s\n", keyString);
		}
	}

	// Cleanup
	free(js);
	free(tokens);

	return params;
}

static void alignedPairCoordinateCorrectionFn(int64_t offsetX, int64_t offsetY, void *extraArgs) {
    stList *subListOfAlignedPairs = ((void **) extraArgs)[0];
    stList *alignedPairs = ((void **) extraArgs)[1];
    convertAlignedPairs(subListOfAlignedPairs, offsetX, offsetY); //Shift back the aligned pairs to the appropriate coordinates
    while (stList_length(subListOfAlignedPairs) > 0) {
        stList_append(alignedPairs, stList_pop(subListOfAlignedPairs));
    }
}

static void pairCoordinateCorrectionFn(int64_t offsetX, int64_t offsetY, void *extraArgs) {
    for(int64_t i=0; i<6; i+=2) {
		stList *subListOfPairs = ((void **) extraArgs)[i];
		stList *pairs = ((void **) extraArgs)[i+1];
		convertAlignedPairs(subListOfPairs, offsetX, offsetY); //Shift back the  pairs to the appropriate coordinates
		while (stList_length(subListOfPairs) > 0) {
			stList_append(pairs, stList_pop(subListOfPairs));
		}
    }
}

stList *getAlignedPairsUsingAnchors(StateMachine *sM, const char *sX, const char *sY, stList *anchorPairs, PairwiseAlignmentParameters *p,
        bool alignmentHasRaggedLeftEnd, bool alignmentHasRaggedRightEnd) {
    const int64_t lX = strlen(sX);
    const int64_t lY = strlen(sY);

    //This list of pairs to be returned. Not in any order, but points must be unique
    stList *subListOfAlignedPairs = stList_construct();
    stList *alignedPairs = stList_construct3(0, (void (*)(void *)) stIntTuple_destruct);
    void *extraArgs[2] = { subListOfAlignedPairs, alignedPairs };

    getPosteriorProbsWithBandingSplittingAlignmentsByLargeGaps(sM, anchorPairs, sX, sY, lX, lY, p,
            alignmentHasRaggedLeftEnd, alignmentHasRaggedRightEnd, diagonalCalculationPosteriorMatchProbs,
            alignedPairCoordinateCorrectionFn, extraArgs);

    assert(stList_length(subListOfAlignedPairs) == 0);
    stList_destruct(subListOfAlignedPairs);

    return alignedPairs;
}

void getAlignedPairsWithIndelsUsingAnchors(StateMachine *sM, const char *sX, const char *sY, stList *anchorPairs,
										   PairwiseAlignmentParameters *p, stList **alignedPairs, stList **gapXPairs, stList **gapYPairs,
										   bool alignmentHasRaggedLeftEnd, bool alignmentHasRaggedRightEnd) {
	const int64_t lX = strlen(sX);
	const int64_t lY = strlen(sY);

	stList *subListOfAlignedPairs = stList_construct();
	*alignedPairs = stList_construct3(0, (void (*)(void *)) stIntTuple_destruct);

	stList *subListOfGapXPairs = stList_construct();
	*gapXPairs = stList_construct3(0, (void (*)(void *)) stIntTuple_destruct);

	stList *subListOfGapYPairs = stList_construct();
	*gapYPairs = stList_construct3(0, (void (*)(void *)) stIntTuple_destruct);

	void *extraArgs[6] = { subListOfAlignedPairs, *alignedPairs,
			subListOfGapXPairs, *gapXPairs, subListOfGapYPairs, *gapYPairs };

	getPosteriorProbsWithBandingSplittingAlignmentsByLargeGaps(sM, anchorPairs, sX, sY, lX, lY, p,
			alignmentHasRaggedLeftEnd, alignmentHasRaggedRightEnd, diagonalCalculationPosteriorProbs,
			pairCoordinateCorrectionFn, extraArgs);

	assert(stList_length(subListOfAlignedPairs) == 0);
	stList_destruct(subListOfAlignedPairs);
	assert(stList_length(subListOfGapXPairs) == 0);
	stList_destruct(subListOfGapXPairs);
	assert(stList_length(subListOfGapYPairs) == 0);
	stList_destruct(subListOfGapYPairs);
}

stList *getAlignedPairs(StateMachine *sM, const char *sX, const char *sY, PairwiseAlignmentParameters *p, bool alignmentHasRaggedLeftEnd,
        bool alignmentHasRaggedRightEnd) {
    stList *anchorPairs = getBlastPairsForPairwiseAlignmentParameters(sX, sY, strlen(sX), strlen(sY), p);
    stList *alignedPairs = getAlignedPairsUsingAnchors(sM, sX, sY, anchorPairs, p, alignmentHasRaggedLeftEnd,
            alignmentHasRaggedRightEnd);
    stList_destruct(anchorPairs);
    return alignedPairs;
}

void getAlignedPairsWithIndels(StateMachine *sM, const char *sX, const char *sY, PairwiseAlignmentParameters *p,
							   stList **alignedPairs, stList **gapXPairs, stList **gapYPairs,
							   bool alignmentHasRaggedLeftEnd, bool alignmentHasRaggedRightEnd) {
	stList *anchorPairs = getBlastPairsForPairwiseAlignmentParameters(sX, sY, strlen(sX), strlen(sY), p);
	getAlignedPairsWithIndelsUsingAnchors(sM, sX, sY, anchorPairs, p,
			alignedPairs, gapXPairs, gapYPairs,
			alignmentHasRaggedLeftEnd, alignmentHasRaggedRightEnd);
	stList_destruct(anchorPairs);
}

void getExpectationsUsingAnchors(StateMachine *sM, Hmm *hmmExpectations, const char *sX, const char *sY, stList *anchorPairs,
        PairwiseAlignmentParameters *p, bool alignmentHasRaggedLeftEnd, bool alignmentHasRaggedRightEnd) {
    getPosteriorProbsWithBandingSplittingAlignmentsByLargeGaps(sM, anchorPairs, sX, sY, strlen(sX), strlen(sY), p,
            alignmentHasRaggedLeftEnd, alignmentHasRaggedRightEnd, diagonalCalculationExpectations, NULL,
            hmmExpectations);
}

void getExpectations(StateMachine *sM, Hmm *hmmExpectations, const char *sX, const char *sY, PairwiseAlignmentParameters *p,
        bool alignmentHasRaggedLeftEnd, bool alignmentHasRaggedRightEnd) {
    stList *anchorPairs = getBlastPairsForPairwiseAlignmentParameters(sX, sY, strlen(sX), strlen(sY), p);
    getExpectationsUsingAnchors(sM, hmmExpectations, sX, sY, anchorPairs, p, alignmentHasRaggedLeftEnd,
            alignmentHasRaggedRightEnd);
    stList_destruct(anchorPairs);
}

/*
 * Functions for adjusting weights to account for probability of alignment to a gap.
 */

int64_t *getIndelProbabilities(stList *alignedPairs, int64_t seqLength, bool xIfTrueElseY) {
    int64_t *indelProbs = st_malloc(seqLength * sizeof(int64_t));
    for(int64_t i=0; i<seqLength; i++) {
        indelProbs[i] = PAIR_ALIGNMENT_PROB_1;
    }
    for(int64_t i=0; i<stList_length(alignedPairs); i++) {
        stIntTuple *j = stList_get(alignedPairs, i);
        indelProbs[stIntTuple_get(j, xIfTrueElseY ? 1 : 2)] -= stIntTuple_get(j, 0);
    }
    for(int64_t i=0; i<seqLength; i++) {
        if(indelProbs[i] < 0) {
            indelProbs[i] = 0;
        }
    }
    return indelProbs;
}

stList *reweightAlignedPairs(stList *alignedPairs,
        int64_t *indelProbsX, int64_t *indelProbsY, double gapGamma) {
    stList *reweightedAlignedPairs = stList_construct3(0, (void (*)(void *))stIntTuple_destruct);
    for(int64_t i=0; i<stList_length(alignedPairs); i++) {
        stIntTuple *aPair = stList_get(alignedPairs, i);
        int64_t x = stIntTuple_get(aPair, 1);
        int64_t y = stIntTuple_get(aPair, 2);
        int64_t updatedWeight = stIntTuple_get(aPair, 0) - gapGamma * (indelProbsX[x] + indelProbsY[y]);
        stList_append(reweightedAlignedPairs, stIntTuple_construct3(updatedWeight, x, y));
    }
    stList_destruct(alignedPairs);
    return reweightedAlignedPairs;
}

stList *reweightAlignedPairs2(stList *alignedPairs, int64_t seqLengthX, int64_t seqLengthY, double gapGamma) {
    if(gapGamma <= 0.0) {
        return alignedPairs;
    }
    int64_t *indelProbsX = getIndelProbabilities(alignedPairs, seqLengthX, 1);
    int64_t *indelProbsY = getIndelProbabilities(alignedPairs, seqLengthY, 0);
    alignedPairs = reweightAlignedPairs(alignedPairs, indelProbsX, indelProbsY, gapGamma);
    free(indelProbsX);
    free(indelProbsY);
    return alignedPairs;
}

int64_t getNumberOfMatchingAlignedPairs(char *subSeqX, char *subSeqY, stList *alignedPairs) {
    int64_t matches = 0;
    for (int64_t i = 0; i < stList_length(alignedPairs); i++) {
        stIntTuple *aPair = stList_get(alignedPairs, i);
        int64_t x = stIntTuple_get(aPair, 1), y = stIntTuple_get(aPair, 2);
        matches += toupper(subSeqX[x]) == toupper(subSeqY[y]) && toupper(subSeqX[x]) != 'N';
    }
    return matches;
}

double scoreByIdentity(char *subSeqX, char *subSeqY, int64_t lX, int64_t lY, stList *alignedPairs) {
    int64_t matches = getNumberOfMatchingAlignedPairs(subSeqX, subSeqY, alignedPairs);
    return 100.0 * ((lX + lY) == 0 ? 0 : (2.0 * matches) / (lX + lY));
}

double scoreByIdentityIgnoringGaps(char *subSeqX, char *subSeqY, stList *alignedPairs) {
    int64_t matches = getNumberOfMatchingAlignedPairs(subSeqX, subSeqY, alignedPairs);
    return 100.0 * matches / (double) stList_length(alignedPairs);
}

static double totalScore(stList *alignedPairs) {
    double score = 0.0;
    for (int64_t i = 0; i < stList_length(alignedPairs); i++) {
        stIntTuple *aPair = stList_get(alignedPairs, i);
        score += stIntTuple_get(aPair, 0);
    }
    return score;
}

double scoreByPosteriorProbability(int64_t lX, int64_t lY, stList *alignedPairs) {
    return 100.0 * ((lX + lY) == 0 ? 0 : (2.0 * totalScore(alignedPairs)) / ((lX + lY) * PAIR_ALIGNMENT_PROB_1));
}

double scoreByPosteriorProbabilityIgnoringGaps(stList *alignedPairs) {
    return 100.0 * totalScore(alignedPairs) / ((double) stList_length(alignedPairs) * PAIR_ALIGNMENT_PROB_1);
}

/*
 * Functions for pairwise alignment creation.
 */

static int64_t *getCumulativeGapProbs(stList *gapPairs, int64_t seqLength, bool seqXNotSeqY) {
	int64_t *gapCumulativeProbs = st_calloc(seqLength, sizeof(int64_t));

	// Work out the per-position gap probability
	for(int64_t i=0; i<stList_length(gapPairs); i++) {
		stIntTuple *gapPair = stList_get(gapPairs, i);
<<<<<<< HEAD
		assert(stIntTuple_get(gapPair, seqXNotSeqY ? 1 : 2) >= 0);
		assert(stIntTuple_get(gapPair, seqXNotSeqY ? 1 : 2) < seqLength);
		gapCumulativeProbs[stIntTuple_get(gapPair, seqXNotSeqY ? 1 : 2)] += stIntTuple_get(gapPair, 0);
=======
		int64_t pos = stIntTuple_get(gapPair, seqXNotSeqY ? 1 : 2);
		assert(pos >= 0); //TODO sometimes this position is -1
		assert(pos < seqLength);
		gapCumulativeProbs[pos] += stIntTuple_get(gapPair, 0);
>>>>>>> 55cff6e9
	}

	// Make cumulative
	for(int64_t i=1; i<seqLength; i++) {
		gapCumulativeProbs[i] += gapCumulativeProbs[i-1];
	}

	return gapCumulativeProbs;
}

static int64_t getIndelProb(int64_t *gapCumulativeProbs, int64_t start, int64_t length) {
	assert(start >= 0);
	assert(length >= 0);
	return length == 0 ? 0 : (gapCumulativeProbs[start + length - 1] - (start > 0 ? gapCumulativeProbs[start-1] : 0));
}

stList *getMaximalExpectedAccuracyPairwiseAlignment(stList *alignedPairs,
		stList *gapXPairs, stList *gapYPairs,
		int64_t seqXLength, int64_t seqYLength, double *alignmentScore, PairwiseAlignmentParameters *p) {

	int64_t totalPairs = stList_length(alignedPairs); // Total number of aligned pairs

	double *scores = st_calloc(totalPairs+1, sizeof(double)); // MEA alignment score for each aligned pair
	int64_t *backPointers = st_calloc(totalPairs+1, sizeof(int64_t)); // Trace back pointers
	bool *isHighScore = st_calloc(totalPairs+1, sizeof(bool)); // Records if the score for a given aligned pair at index i is larger than any
	// score for an aligned pair at any index less than i

	// Calculate gap array cumulative probs
	int64_t *gapYCumulativeProbs = getCumulativeGapProbs(gapYPairs, seqYLength, FALSE);
	int64_t *gapXCumulativeProbs = getCumulativeGapProbs(gapXPairs, seqXLength, TRUE);

	// Iterate through the aligned pairs in order of increasing sequence coordinate

	double maxScore = 0; // Max score seen so far

	for(int64_t i=0; i<totalPairs+1; i++) {

		int64_t matchProb, x, y;

		if(i == totalPairs) { // Add final aligned pair at the end of the sequences to trace back the final alignment
			matchProb = 0; x = seqXLength; y = seqYLength;
		}
		else {
			stIntTuple *aPair = stList_get(alignedPairs, i);
			matchProb = stIntTuple_get(aPair, 0); x = stIntTuple_get(aPair, 1); y = stIntTuple_get(aPair, 2);
		}

		// The MEA alignment score of the pair with no preceding alignment pair
		double score = matchProb +
				(getIndelProb(gapXCumulativeProbs, 0, x) + getIndelProb(gapYCumulativeProbs, 0, y)) * p->gapGamma;
		int64_t backPointer = -1;

		// Walk back through previous aligned pairs
		for(int64_t j=i-1; j>= 0; j--) {
			stIntTuple *pPair = stList_get(alignedPairs, j);
			int64_t x2 = stIntTuple_get(pPair, 1), y2 = stIntTuple_get(pPair, 2);

			// If the previous pair, pPair, and aPair can form an alignment
			if(x2 < x && y2 < y) {

				// Calc score of MEA alignment including pPair
				int64_t s = matchProb + scores[j] +
					(getIndelProb(gapXCumulativeProbs, x2+1, x-x2-1) +
					 getIndelProb(gapYCumulativeProbs, y2+1, y-y2-1)) * p->gapGamma;

				// If score s is highest keep it
				if(s > score) {
					score = s;
					backPointer = j;
				}

				// If the score of pPair is a high score then can not increase score by exploring further back
				// pointers
				if(isHighScore[j]) {
					break;
				}
			}
		}

		// Store the best alignment for aPair
		backPointers[i] = backPointer;
		scores[i] = score;

		// If the score of the alignment ending at aPair is higher than any we've seen to date
		double s = score + ((x < seqXLength ? getIndelProb(gapXCumulativeProbs, x+1, seqXLength-x-1) : 0) +
				(y < seqYLength ? getIndelProb(gapYCumulativeProbs, y+1, seqYLength-y-1) : 0)) * p->gapGamma;
		if(s >= maxScore) {
			maxScore = s; // Record the max score
			isHighScore[i] = 1; // Record the fact that the score represents a max seen so far.
		}
	}

	// Trace back to build the MEA alignment in reverse
	stList *filteredAlignment = stList_construct3(0, (void(*)(void *))stIntTuple_destruct);
	int64_t i = backPointers[totalPairs];
	while(i >= 0) {
		stIntTuple *aPair = stList_get(alignedPairs, i);
		stList_append(filteredAlignment, stIntTuple_construct3(stIntTuple_get(aPair, 0),
				stIntTuple_get(aPair, 1), stIntTuple_get(aPair, 2)));
		i = backPointers[i];
	}
	stList_reverse(filteredAlignment); // Flip the order

	// Cleanup
	free(scores);
	free(backPointers);
	free(isHighScore);
	free(gapXCumulativeProbs);
	free(gapYCumulativeProbs);

	*alignmentScore = maxScore;
	return filteredAlignment;
}

stList *leftShiftAlignment(stList *alignedPairs, char *seqX, char *seqY) {
	int64_t seqXLength = strlen(seqX), seqYLength = strlen(seqY);

	stList *leftShiftedAlignedPairs = stList_construct3(0, (void (*)(void *))stIntTuple_destruct);

	int64_t x = seqXLength, y = seqYLength;
	for(int64_t i=stList_length(alignedPairs)-1; i>=0; i--) {
		stIntTuple *alignedPair = stList_get(alignedPairs, i);
		int64_t x2 = stIntTuple_get(alignedPair, 1), y2 = stIntTuple_get(alignedPair, 2);

		while((x - x2 > 1 || y - y2 > 1) && toupper(seqX[x-1]) == toupper(seqY[y-1])) { // Insert in seqX or seqY and shift possible
			stList_append(leftShiftedAlignedPairs, stIntTuple_construct3(stIntTuple_get(alignedPair, 0), x-1, y-1)); // Hacks the score by borrowing from the current aligned pair being considered
			x--; y--;

			if(x2 == x || y2 == y) { // We've shifted over an existing aligned pair
				break;
			}
		}
		if(x2 < x && y2 < y) {
			stList_append(leftShiftedAlignedPairs, stIntTuple_construct3(stIntTuple_get(alignedPair, 0), x2, y2));
			x = x2;
			y = y2;
		}
	}

	// Deal with boundary at beginning of alignment
	while((x > 0 & y > 0) && toupper(seqX[x-1]) == toupper(seqY[y-1])) {
		int64_t score = stList_length(alignedPairs) > 0 ? stIntTuple_get(stList_get(alignedPairs, 0), 0) : 1;
		stList_append(leftShiftedAlignedPairs, stIntTuple_construct3(score, x-1, y-1));
		x--; y--;
	}

	// Reverse, because built backwards
	stList_reverse(leftShiftedAlignedPairs);

	return leftShiftedAlignedPairs;
}

/*
 * Convenience function that aligns two sequences return a left-shift MEA alignment
 */
stList *getShiftedMEAAlignment(char *seqX, char *seqY, stList *anchorAlignment, PairwiseAlignmentParameters *p, StateMachine *sM,
							   bool alignmentHasRaggedLeftEnd, bool alignmentHasRaggedRightEnd, double *alignmentScore) {
	// Generate the posterior alignment probabilities
	stList *alignedPairs, *gapXPairs, *gapYPairs;
	getAlignedPairsWithIndelsUsingAnchors(sM, seqX, seqY, anchorAlignment,
			p, &alignedPairs, &gapXPairs, &gapYPairs,
			alignmentHasRaggedLeftEnd, alignmentHasRaggedRightEnd);

	// Get the MEA alignment
	stList *alignment = getMaximalExpectedAccuracyPairwiseAlignment(alignedPairs, gapXPairs, gapYPairs,
			strlen(seqX), strlen(seqY),
			alignmentScore, p);

	// Left shift the alignment
	stList *leftShiftedAlignment = leftShiftAlignment(alignment, seqX, seqY);

	// Cleanup
	stList_destruct(gapXPairs);
	stList_destruct(gapYPairs);
	stList_destruct(alignedPairs);
	stList_destruct(alignment);

	return leftShiftedAlignment;
}

<|MERGE_RESOLUTION|>--- conflicted
+++ resolved
@@ -1547,16 +1547,9 @@
 	// Work out the per-position gap probability
 	for(int64_t i=0; i<stList_length(gapPairs); i++) {
 		stIntTuple *gapPair = stList_get(gapPairs, i);
-<<<<<<< HEAD
 		assert(stIntTuple_get(gapPair, seqXNotSeqY ? 1 : 2) >= 0);
 		assert(stIntTuple_get(gapPair, seqXNotSeqY ? 1 : 2) < seqLength);
 		gapCumulativeProbs[stIntTuple_get(gapPair, seqXNotSeqY ? 1 : 2)] += stIntTuple_get(gapPair, 0);
-=======
-		int64_t pos = stIntTuple_get(gapPair, seqXNotSeqY ? 1 : 2);
-		assert(pos >= 0); //TODO sometimes this position is -1
-		assert(pos < seqLength);
-		gapCumulativeProbs[pos] += stIntTuple_get(gapPair, 0);
->>>>>>> 55cff6e9
 	}
 
 	// Make cumulative
